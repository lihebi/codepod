import {
  useCallback,
  useState,
  useRef,
  useContext,
  useEffect,
  memo,
  ChangeEvent,
} from "react";
import * as React from "react";
import ReactFlow, {
  addEdge,
  applyEdgeChanges,
  applyNodeChanges,
  Background,
  BackgroundVariant,
  MiniMap,
  Controls,
  Handle,
  useReactFlow,
  Position,
  ConnectionMode,
  MarkerType,
  Node,
  ReactFlowProvider,
  Edge,
  useViewport,
  XYPosition,
} from "reactflow";
import "reactflow/dist/style.css";

import Box from "@mui/material/Box";

import { customAlphabet } from "nanoid";
import { lowercase, numbers } from "nanoid-dictionary";

import { useStore } from "zustand";

import { RepoContext } from "../lib/store";
import { useYjsObserver } from "../lib/nodes";

import { useApolloClient } from "@apollo/client";
import { CanvasContextMenu } from "./CanvasContextMenu";
import { ShareProjDialog } from "./ShareProjDialog";
import { RichNode } from "./nodes/Rich";
import { CodeNode } from "./nodes/Code";
import { ScopeNode } from "./nodes/Scope";
import { YMap } from "yjs/dist/src/types/YMap";
import FloatingEdge from "./nodes/FloatingEdge";
import CustomConnectionLine from "./nodes/CustomConnectionLine";
import HelperLines from "./HelperLines";
import { getAbsPos, newNodeShapeConfig } from "../lib/store/canvasSlice";

const nodeTypes = { SCOPE: ScopeNode, CODE: CodeNode, RICH: RichNode };
const edgeTypes = {
  floating: FloatingEdge,
};

function useInitNodes() {
  const store = useContext(RepoContext)!;
  const provider = useStore(store, (state) => state.provider);
  const [loading, setLoading] = useState(true);
  const updateView = useStore(store, (state) => state.updateView);
  const adjustLevel = useStore(store, (state) => state.adjustLevel);
  useEffect(() => {
    const init = () => {
      // adjust level and update view
      adjustLevel();
      updateView();
      setLoading(false);
    };

    if (!provider) return;
    if (provider.synced) {
      init();
    } else {
      provider.once("synced", init);
    }
    // eslint-disable-next-line react-hooks/exhaustive-deps
  }, [provider]);
  return { loading };
}

function getBestNode(
  nodes: Node[],
  from,
  direction: "up" | "down" | "left" | "right"
) {
  // find the best node to jump to from (x,y) in the given direction
  let bestNode: Node | null = null;
  let bestDistance = Infinity;
  nodes = nodes.filter((node) => {
    switch (direction) {
      case "up":
        return (
          node.position.y + node.height! / 2 <
          from.position.y + from.height! / 2
        );
      case "down":
        return (
          node.position.y + node.height! / 2 >
          from.position.y + from.height! / 2
        );
      case "left":
        return (
          node.position.x + node.width! / 2 < from.position.x + from.width! / 2
        );
      case "right":
        return (
          node.position.x + node.width! / 2 > from.position.x + from.width! / 2
        );
    }
  });
  for (let node of nodes) {
    // I should start from the edge, instead of the center
    const startPoint: XYPosition = (() => {
      // the center
      // return {
      //   x: from.position.x + from.width! / 2,
      //   y: from.position.y + from.height! / 2,
      // };
      // the edge depending on direction.
      switch (direction) {
        case "up":
          return {
            x: from.position.x + from.width! / 2,
            y: from.position.y,
          };
        case "down":
          return {
            x: from.position.x + from.width! / 2,
            y: from.position.y + from.height!,
          };
        case "left":
          return {
            x: from.position.x,
            y: from.position.y + from.height! / 2,
          };
        case "right":
          return {
            x: from.position.x + from.width!,
            y: from.position.y + from.height! / 2,
          };
      }
    })();
    let distance =
      Math.pow(node.position.x + node.width! / 2 - startPoint.x, 2) *
        (["left", "right"].includes(direction) ? 1 : 2) +
      Math.pow(node.position.y + node.height! / 2 - startPoint.y, 2) *
        (["up", "down"].includes(direction) ? 1 : 2);
    if (distance < bestDistance) {
      bestDistance = distance;
      bestNode = node;
    }
  }
  return bestNode;
}
function isInputDOMNode(event: KeyboardEvent): boolean {
  const target = (event.composedPath?.()?.[0] || event.target) as HTMLElement;
  const isInput =
    ["INPUT", "SELECT", "TEXTAREA"].includes(target?.nodeName) ||
    target?.hasAttribute("contenteditable");
  return isInput;
}
function useJump() {
  const store = useContext(RepoContext)!;

  const cursorNode = useStore(store, (state) => state.cursorNode);
  const setCursorNode = useStore(store, (state) => state.setCursorNode);

  const setFocusedEditor = useStore(store, (state) => state.setFocusedEditor);

  const nodesMap = useStore(store, (state) =>
    state.ydoc.getMap<Node>("nodesMap")
  );
  const pods = useStore(store, (state) => state.pods);

  const reactflow = useReactFlow();

  const wsRun = useStore(store, (state) => state.wsRun);
  const wsRunScope = useStore(store, (state) => state.wsRunScope);

  const handleKeyDown = (event) => {
    // This is a hack to address the extra propagation of "Esc" pressed in Rich node, https://github.com/codepod-io/codepod/pull/398#issuecomment-1655153696
    if (isInputDOMNode(event)) return false;
    // Only handle the arrow keys.
    switch (event.key) {
      case "ArrowUp":
      case "ArrowDown":
      case "ArrowLeft":
      case "ArrowRight":
      case "Enter":
        break;
      default:
        return;
    }
    // Get the current cursor node.
    const id = cursorNode;
    if (!id) {
      console.log("No node selected");
      return; // Ignore arrow key presses if there's no selected node or if the user is typing in an input field
    }
    const pod = nodesMap.get(id);
    if (!pod) {
      console.log("pod is undefined");
      return;
    }

    // get the sibling nodes
    const nodes = Array.from(nodesMap.values()).filter(
      (node) => node.parentNode === pod.parentNode
    );

    let to: null | Node = null;

    switch (event.key) {
      case "ArrowUp":
        if (event.shiftKey) {
          if (pod.parentNode) {
            to = nodesMap.get(pod.parentNode)!;
          } else {
            to = pod;
          }
        } else {
          to = getBestNode(nodes, pod, "up");
        }
        break;
      case "ArrowDown":
        if (event.shiftKey) {
          if (pod.type === "SCOPE") {
            to = pod;
            let minDist = Math.sqrt(
              (pod.height || 1) ** 2 + (pod.width || 1) ** 2
            );
            let childDist = 0;
            for (const child of pods[id].children) {
              childDist = Math.sqrt(
                nodesMap.get(child.id)!.position.x ** 2 +
                  nodesMap.get(child.id)!.position.y ** 2
              );
              if (minDist > childDist) {
                minDist = childDist;
                to = nodesMap.get(child.id)!;
              }
            }
          } else {
            to = pod;
          }
        } else {
          to = getBestNode(nodes, pod, "down");
        }
        break;
      case "ArrowLeft":
        to = getBestNode(nodes, pod, "left");
        break;
      case "ArrowRight":
        to = getBestNode(nodes, pod, "right");
        break;
      case "Enter":
        if (pod.type == "CODE") {
          if (event.shiftKey) {
            // Hitting "SHIFT"+"Enter" will run the code pod
            wsRun(id);
          } else {
            // Hitting "Enter" on a Code pod will go to "Edit" mode.
            setFocusedEditor(id);
          }
        } else if (pod.type === "SCOPE") {
          if (event.shiftKey) {
            // Hitting "SHIFT"+"Enter" on a Scope will run the scope.
            wsRunScope(id);
          }
        } else if (pod.type === "RICH") {
          // Hitting "Enter" on a Rich pod will go to "Edit" mode.
          setFocusedEditor(id);
        }
        break;
      default:
        return;
    }

    if (to) {
      setCursorNode(to.id);

      // move the viewport to the to node
      // get the absolute position of the to node
      const pos = getAbsPos(to, nodesMap);

      reactflow.setCenter(pos.x + to.width! / 2, pos.y + to.height! / 2, {
        zoom: reactflow.getZoom(),
        duration: 800,
      });
    }

    event.preventDefault(); // Prevent default browser behavior for arrow keys
  };

  useEffect(() => {
    window.addEventListener("keydown", handleKeyDown);
    return () => {
      window.removeEventListener("keydown", handleKeyDown);
    };
  }, [cursorNode]);
}

function usePaste(reactFlowWrapper) {
  const store = useContext(RepoContext);
  if (!store) throw new Error("Missing BearContext.Provider in the tree");

  const reactFlowInstance = useReactFlow();

  const pasteBegin = useStore(store, (state) => state.pasteBegin);
  const onPasteMove = useStore(store, (state) => state.onPasteMove);
  const pasteEnd = useStore(store, (state) => state.pasteEnd);
  const cancelPaste = useStore(store, (state) => state.cancelPaste);
  const isPasting = useStore(store, (state) => state.isPasting);
  const isCutting = useStore(store, (state) => state.isCutting);
  const isGuest = useStore(store, (state) => state.role === "GUEST");
  const isPaneFocused = useStore(store, (state) => state.isPaneFocused);
  const resetSelection = useStore(store, (state) => state.resetSelection);

  useEffect(() => {
    if (!reactFlowWrapper.current) return;
    if (!isPasting) return;

    const mouseMove = (event) => {
      const reactFlowBounds = reactFlowWrapper.current.getBoundingClientRect();
      const position = reactFlowInstance.project({
        x: event.clientX - reactFlowBounds.left,
        y: event.clientY - reactFlowBounds.top,
      });
      onPasteMove(position);
    };
    const mouseClick = (event) => {
      const reactFlowBounds = reactFlowWrapper.current.getBoundingClientRect();
      const position = reactFlowInstance.project({
        x: event.clientX - reactFlowBounds.left,
        y: event.clientY - reactFlowBounds.top,
      });
      pasteEnd(position, false);
    };
    const keyDown = (event) => {
      if (event.key !== "Escape") return;
      // delete the temporary node
      cancelPaste(false);
      //clear the pasting state
      event.preventDefault();
    };
    reactFlowWrapper.current.addEventListener("mousemove", mouseMove);
    reactFlowWrapper.current.addEventListener("click", mouseClick);
    document.addEventListener("keydown", keyDown);
    return () => {
      if (reactFlowWrapper.current) {
        reactFlowWrapper.current.removeEventListener("mousemove", mouseMove);
        reactFlowWrapper.current.removeEventListener("click", mouseClick);
      }
      document.removeEventListener("keydown", keyDown);
    };
  }, [
    cancelPaste,
    onPasteMove,
    pasteEnd,
    isPasting,
    reactFlowInstance,
    reactFlowWrapper,
  ]);

  const handlePaste = useCallback(
    (event) => {
      // avoid duplicated pastes
      // check if the pane is focused
      if (isPasting || isCutting || isGuest || !isPaneFocused) return;

      try {
        // the user clipboard data is unpreditable, may have application/json
        // from other source that can't be parsed by us, use try-catch here.
        const payload = event.clipboardData.getData("application/json");
        const data = JSON.parse(payload);
        if (data?.type !== "pod") {
          return;
        }
        // clear the selection, make the temporary front-most
        resetSelection();

        // paste at the center of the pane
        const reactFlowBounds =
          reactFlowWrapper.current.getBoundingClientRect();
        let [posX, posY] = [
          reactFlowBounds.width / 2,
          reactFlowBounds.height / 2,
        ];

        const position = reactFlowInstance.project({ x: posX, y: posY });
        pasteBegin(position, data.data, false);
      } catch (e) {
        console.log("paste error", e);
      }
    },
    [
      isGuest,
      isPasting,
      pasteBegin,
      reactFlowInstance,
      reactFlowWrapper,
      resetSelection,
      isPaneFocused,
    ]
  );

  useEffect(() => {
    document.addEventListener("paste", handlePaste);
    return () => {
      document.removeEventListener("paste", handlePaste);
    };
  }, [handlePaste]);
}

function useCut(reactFlowWrapper) {
  const store = useContext(RepoContext);
  if (!store) throw new Error("Missing BearContext.Provider in the tree");

  const reactFlowInstance = useReactFlow();

  const cutEnd = useStore(store, (state) => state.cutEnd);
  const onCutMove = useStore(store, (state) => state.onCutMove);
  const cancelCut = useStore(store, (state) => state.cancelCut);
  const isCutting = useStore(store, (state) => state.isCutting);
  const isPasting = useStore(store, (state) => state.isPasting);
  const isGuest = useStore(store, (state) => state.role === "GUEST");
  const apolloClient = useApolloClient();

  useEffect(() => {
    if (!reactFlowWrapper.current) return;
    if (!isCutting) return;

    const mouseMove = (event) => {
      const reactFlowBounds = reactFlowWrapper.current.getBoundingClientRect();
      const position = reactFlowInstance.project({
        x: event.clientX - reactFlowBounds.left,
        y: event.clientY - reactFlowBounds.top,
      });
      onCutMove(position);
    };
    const mouseClick = (event) => {
      const reactFlowBounds = reactFlowWrapper.current.getBoundingClientRect();
      const position = reactFlowInstance.project({
        x: event.clientX - reactFlowBounds.left,
        y: event.clientY - reactFlowBounds.top,
      });
      cutEnd(position, reactFlowInstance);
    };
    const keyDown = (event) => {
      if (event.key !== "Escape") return;
      // delete the temporary node
      cancelCut();
      //clear the pasting state
      event.preventDefault();
    };
    reactFlowWrapper.current.addEventListener("mousemove", mouseMove);
    reactFlowWrapper.current.addEventListener("click", mouseClick);
    document.addEventListener("keydown", keyDown);
    return () => {
      if (reactFlowWrapper.current) {
        reactFlowWrapper.current.removeEventListener("mousemove", mouseMove);
        reactFlowWrapper.current.removeEventListener("click", mouseClick);
      }
      document.removeEventListener("keydown", keyDown);
    };
  }, [
    cancelCut,
    cutEnd,
    isCutting,
    isPasting,
    apolloClient,
    onCutMove,
    reactFlowInstance,
    reactFlowWrapper,
  ]);
}

/**
 * The ReactFlow instance keeps re-rendering when nodes change. Thus, we're
 * using this wrapper component to load the useXXX functions only once.
 */
function CanvasImplWrap() {
  // This wrapper is not the exact same <div> as the reactFlowWrapper in
  // CanvasImpl, but they are exactly the same when using the bounding-box.
  const reactFlowWrapper = useRef<any>(null);

  useYjsObserver();
  usePaste(reactFlowWrapper);
  useCut(reactFlowWrapper);
  useJump();

  const { loading } = useInitNodes();
  if (loading) return <div>Loading...</div>;
  return (
    <Box sx={{ height: "100%" }} ref={reactFlowWrapper}>
      <CanvasImpl />
      <ViewportInfo />
    </Box>
  );
}

function ViewportInfo() {
  const store = useContext(RepoContext);
  if (!store) throw new Error("Missing BearContext.Provider in the tree");
  const { x, y, zoom } = useViewport();
  return (
    <Box
      sx={{
        position: "absolute",
        bottom: 0,
        right: 0,
        backgroundColor: "rgba(0,0,0,0.5)",
        color: "white",
        padding: 1,
        fontSize: 12,
        borderRadius: 1,
        zIndex: 100,
      }}
    >
      {`x: ${x.toFixed(2)}, y: ${y.toFixed(2)}, zoom: ${zoom.toFixed(2)}`}
    </Box>
  );
}

/**
 * The canvas.
 * @returns
 */
function CanvasImpl() {
  const reactFlowWrapper = useRef<any>(null);

  const store = useContext(RepoContext);
  if (!store) throw new Error("Missing BearContext.Provider in the tree");

  const nodes = useStore(store, (state) => state.nodes);
  const edges = useStore(store, (state) => state.edges);
  const onNodesChange = useStore(store, (state) => state.onNodesChange);
  const onEdgesChange = useStore(store, (state) => state.onEdgesChange);
  const onConnect = useStore(store, (state) => state.onConnect);
  const moveIntoScope = useStore(store, (state) => state.moveIntoScope);
  const setDragHighlight = useStore(store, (state) => state.setDragHighlight);
  const removeDragHighlight = useStore(
    store,
    (state) => state.removeDragHighlight
  );
  const updateView = useStore(store, (state) => state.updateView);
  const autoLayoutROOT = useStore(store, (state) => state.autoLayoutROOT);

  const addNode = useStore(store, (state) => state.addNode);
  const importLocalCode = useStore(store, (state) => state.importLocalCode);

  const selectedPods = useStore(store, (state) => state.selectedPods);

  const reactFlowInstance = useReactFlow();

  const project = useCallback(
    ({ x, y }) => {
      const reactFlowBounds = reactFlowWrapper.current.getBoundingClientRect();
      return reactFlowInstance.project({
        x: x - reactFlowBounds.left,
        y: y - reactFlowBounds.top,
      });
    },
    [reactFlowInstance]
  );

  const repoId = useStore(store, (state) => state.repoId);
  const isGuest = useStore(store, (state) => state.role === "GUEST");

  const isMac = navigator.platform.toUpperCase().indexOf("MAC") >= 0;
  const shareOpen = useStore(store, (state) => state.shareOpen);
  const setShareOpen = useStore(store, (state) => state.setShareOpen);
  const setPaneFocus = useStore(store, (state) => state.setPaneFocus);
  const setPaneBlur = useStore(store, (state) => state.setPaneBlur);

  const [showContextMenu, setShowContextMenu] = useState(false);
  const [points, setPoints] = useState({ x: 0, y: 0 });
  const [client, setClient] = useState({ x: 0, y: 0 });
  const [parentNode, setParentNode] = useState(undefined);

  const onPaneContextMenu = (event) => {
    event.preventDefault();
    setShowContextMenu(true);
    setParentNode(undefined);
    setPoints({ x: event.pageX, y: event.pageY });
    setClient({ x: event.clientX, y: event.clientY });
  };

  const onNodeContextMenu = (event, node) => {
    if (node?.type !== "SCOPE") return;

    event.preventDefault();
    setShowContextMenu(true);
    setParentNode(node.id);
    setPoints({ x: event.pageX, y: event.pageY });
    setClient({ x: event.clientX, y: event.clientY });
  };

  useEffect(() => {
    const handleClick = (event) => {
      setShowContextMenu(false);
      const target = event.target;
      // set the pane focused only when the clicked target is pane or the copy buttons on a pod
      // then we can paste right after click on the copy buttons
      if (
        target.className === "react-flow__pane" ||
        target.classList?.contains("copy-button") ||
        target.parentElement?.classList?.contains("copy-button")
      ) {
        setPaneFocus();
      } else {
        setPaneBlur();
      }
    };
    document.addEventListener("click", handleClick);
    return () => {
      document.removeEventListener("click", handleClick);
    };
  }, [setShowContextMenu, setPaneFocus, setPaneBlur]);

  const getScopeAtPos = useStore(store, (state) => state.getScopeAtPos);
  const autoRunLayout = useStore(store, (state) => state.autoRunLayout);
  const setAutoLayoutOnce = useStore(store, (state) => state.setAutoLayoutOnce);
  const autoLayoutOnce = useStore(store, (state) => state.autoLayoutOnce);

  const helperLineHorizontal = useStore(
    store,
    (state) => state.helperLineHorizontal
  );
  const helperLineVertical = useStore(
    store,
    (state) => state.helperLineVertical
  );
  const toggleMoved = useStore(store, (state) => state.toggleMoved);
  const toggleClicked = useStore(store, (state) => state.toggleClicked);

  const fileInputRef = useRef<HTMLInputElement>(null);

  const handleItemClick = () => {
    fileInputRef!.current!.click();
    fileInputRef!.current!.value = "";
  };

  const handleFileInputChange = async (e: ChangeEvent<HTMLInputElement>) => {
    if (!e.target.files || e.target.files.length === 0) return;
    const fileName = e.target.files[0].name;
    console.log("Import Jupyter Notebook or Python scripts: ", fileName);
    const fileReader = new FileReader();
    fileReader.onload = (e) => {
      const fileContent =
        typeof e.target!.result === "string"
          ? e.target!.result
          : Buffer.from(e.target!.result!).toString();
      let cellList: any[] = [];
      let importScopeName = "";
      switch (fileName.split(".").pop()) {
        case "ipynb":
          cellList = JSON.parse(String(fileContent)).cells.map((cell) => ({
            cellType: cell.cell_type,
            cellSource: cell.source.join(""),
            cellOutputs: cell.outputs || [],
            execution_count: cell.execution_count || 0,
          }));
          importScopeName = fileName.substring(0, fileName.length - 6);
          break;
        case "py":
          cellList = [{ cellType: "code", cellSource: String(fileContent) }];
          break;
        default:
          return;
      }

      importLocalCode(
        project({ x: client.x, y: client.y }),
        importScopeName,
        cellList
      );
      setAutoLayoutOnce(true);
    };
    fileReader.readAsText(e.target.files[0], "UTF-8");
  };

  useEffect(() => {
    // A BIG HACK: we run autolayout once at SOME point after ImportLocalCode to
    // let reactflow calculate the height of pods, then layout them properly.
    if (
      autoLayoutOnce &&
      nodes.filter((node) => node.height === newNodeShapeConfig.height)
        .length == 0
    ) {
      autoLayoutROOT();
      setAutoLayoutOnce(false);
    }
  }, [autoLayoutOnce, nodes]);

  return (
    <Box
      style={{
        display: "flex",
        height: "100%",
        flexDirection: "column",
      }}
    >
      <Box sx={{ height: "100%" }} ref={reactFlowWrapper}>
        <ReactFlow
          nodes={nodes}
          edges={edges}
          onNodesChange={onNodesChange}
          onEdgesChange={onEdgesChange}
          onConnect={onConnect}
          onMove={() => {
            toggleMoved();
            // Hide the Rich node drag handle when moving.
            const elems = document.getElementsByClassName("global-drag-handle");
            Array.from(elems).forEach((elem) => {
              (elem as HTMLElement).style.display = "none";
            });
          }}
          onPaneClick={() => {
            toggleClicked();
          }}
          onNodeDragStop={(event, node) => {
            removeDragHighlight();
            let mousePos = project({ x: event.clientX, y: event.clientY });
            let scope = getScopeAtPos(mousePos, node.id);
<<<<<<< HEAD
            let toScope = scope?.id;
            const parentScope = node.parentNode;
            if (toScope !== parentScope) {
              moveIntoScope(node.id, toScope);
=======
            let toScope = scope ? scope.id : "ROOT";
            const parentScope = node.parentNode ? node.parentNode : "ROOT";
            if (selectedPods.size > 0 && parentScope !== toScope) {
              moveIntoScope(Array.from(selectedPods), toScope);
              // update view manually to remove the drag highlight.
              updateView();
>>>>>>> b5b7f9c9
            }
            // run auto layout on drag stop
            if (autoRunLayout) {
              autoLayoutROOT();
            }
          }}
          onNodeDrag={(event, node) => {
            let mousePos = project({ x: event.clientX, y: event.clientY });
            let scope = getScopeAtPos(mousePos, node.id);
            if (scope) {
              // The view is updated at the node position change.
              setDragHighlight(scope.id);
            } else {
              removeDragHighlight();
            }
          }}
          attributionPosition="top-right"
          maxZoom={10}
          minZoom={0.1}
          onPaneContextMenu={onPaneContextMenu}
          onNodeContextMenu={onNodeContextMenu}
          nodeTypes={nodeTypes}
          // custom edge for easy connect
          edgeTypes={edgeTypes}
          defaultEdgeOptions={{
            style: { strokeWidth: 3, stroke: "black" },
            type: "floating",
            markerEnd: {
              type: MarkerType.ArrowClosed,
              color: "black",
            },
          }}
          connectionLineComponent={CustomConnectionLine}
          connectionLineStyle={{
            strokeWidth: 3,
            stroke: "black",
          }}
          // end custom edge

          zoomOnScroll={false}
          panOnScroll={true}
          connectionMode={ConnectionMode.Loose}
          nodesDraggable={!isGuest}
          // disable node delete on backspace when the user is a guest.
          deleteKeyCode={isGuest ? null : "Backspace"}
          multiSelectionKeyCode={isMac ? "Meta" : "Control"}
          // TODO restore previous viewport
          defaultViewport={{ zoom: 1, x: 0, y: 0 }}
          proOptions={{ hideAttribution: true }}
          disableKeyboardA11y={true}
        >
          <Box>
            <MiniMap
              nodeStrokeColor={(n) => {
                if (n.style?.borderColor) return n.style.borderColor;
                if (n.type === "CODE") return "#d6dee6";
                if (n.type === "SCOPE") return "#f4f6f8";

                return "#d6dee6";
              }}
              nodeColor={(n) => {
                if (n.style?.backgroundColor) return n.style.backgroundColor;

                return "#f4f6f8";
              }}
              nodeBorderRadius={2}
            />
            <Controls showInteractive={!isGuest} />

            <HelperLines
              horizontal={helperLineHorizontal}
              vertical={helperLineVertical}
            />

            <Background />
            <Background
              id="1"
              gap={10}
              color="#f1f1f1"
              variant={BackgroundVariant.Lines}
            />
            <Background
              id="2"
              gap={100}
              offset={1}
              color="#ccc"
              variant={BackgroundVariant.Lines}
            />
          </Box>
        </ReactFlow>
        <input
          type="file"
          accept=".ipynb, .py"
          ref={fileInputRef}
          style={{ display: "none" }}
          onChange={(e) => handleFileInputChange(e)}
        />
        {showContextMenu && (
          <CanvasContextMenu
            x={points.x}
            y={points.y}
            addCode={() =>
              addNode("CODE", project({ x: client.x, y: client.y }), parentNode)
            }
            addScope={() =>
              addNode(
                "SCOPE",
                project({ x: client.x, y: client.y }),
                parentNode
              )
            }
            addRich={() =>
              addNode("RICH", project({ x: client.x, y: client.y }), parentNode)
            }
            handleImportClick={() => {
              // handle CanvasContextMenu "import Jupyter notebook" click
              handleItemClick();
            }}
            onShareClick={() => {
              setShareOpen(true);
            }}
            parentNode={null}
          />
        )}
        {shareOpen && <ShareProjDialog open={shareOpen} id={repoId || ""} />}
      </Box>
    </Box>
  );
}

export function Canvas() {
  return (
    <ReactFlowProvider>
      <CanvasImplWrap />
    </ReactFlowProvider>
  );
}<|MERGE_RESOLUTION|>--- conflicted
+++ resolved
@@ -726,19 +726,12 @@
             removeDragHighlight();
             let mousePos = project({ x: event.clientX, y: event.clientY });
             let scope = getScopeAtPos(mousePos, node.id);
-<<<<<<< HEAD
             let toScope = scope?.id;
             const parentScope = node.parentNode;
-            if (toScope !== parentScope) {
-              moveIntoScope(node.id, toScope);
-=======
-            let toScope = scope ? scope.id : "ROOT";
-            const parentScope = node.parentNode ? node.parentNode : "ROOT";
             if (selectedPods.size > 0 && parentScope !== toScope) {
               moveIntoScope(Array.from(selectedPods), toScope);
               // update view manually to remove the drag highlight.
               updateView();
->>>>>>> b5b7f9c9
             }
             // run auto layout on drag stop
             if (autoRunLayout) {
